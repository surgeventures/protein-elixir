--- conflicted
+++ resolved
@@ -4,13 +4,8 @@
   def project do
     [
       app: :protein,
-<<<<<<< HEAD
-      version: "0.18.0",
+      version: "0.19.0",
       elixir: "~> 1.7",
-=======
-      version: "0.19.0",
-      elixir: "~> 1.4",
->>>>>>> a3ea1089
       elixirc_paths: elixirc_paths(Mix.env()),
       build_embedded: Mix.env() == :prod,
       start_permanent: Mix.env() == :prod,
