--- conflicted
+++ resolved
@@ -4,11 +4,7 @@
   def project do
     [
       app: :protein,
-<<<<<<< HEAD
-      version: "0.16.0",
-=======
       version: "0.18.0",
->>>>>>> df14ef01
       elixir: "~> 1.4",
       elixirc_paths: elixirc_paths(Mix.env()),
       build_embedded: Mix.env() == :prod,
